[build-system]
requires = ["poetry-core"]
build-backend = "poetry.core.masonry.api"


[tool.poetry]
name = "ames-housing"
<<<<<<< HEAD
version = "0.1.0"
=======
version = "0.2.0.dev0"
>>>>>>> 33d6798a

authors = [
    "Alexander Hess <alexander@webartifex.biz>",
]
description = "A case study on predicting house prices in Ames, Iowa"
keywords = [
    "data-science",
    "data-cleaning",
    "house-price-prediction",
    "machine-learning",
    "prediction",
    "predictive-analytics",
]
license = "MIT"

readme = "README.md"
homepage = "https://github.com/webartifex/ames-housing"
repository = "https://github.com/webartifex/ames-housing"

package-mode = false


[tool.poetry.dependencies]
python = "^3.9"

jupyterlab = "^4.2"

matplotlib = "^3.9"
missingno = "^0.5"
numpy = "^2.0"
pandas = "^2.2"
requests = "^2.32"
scikit-learn = "^1.5"
seaborn = "^0.13"
statsmodels = "^0.14"
tabulate = "^0.9"
tqdm = "^4.66"
xlrd = "^2.0"

[tool.poetry.group.dev.dependencies]
black = {extras = ["jupyter"], version = "^24.4"}
invoke = "^2.2"
pylint = "^3.2"<|MERGE_RESOLUTION|>--- conflicted
+++ resolved
@@ -5,11 +5,7 @@
 
 [tool.poetry]
 name = "ames-housing"
-<<<<<<< HEAD
-version = "0.1.0"
-=======
-version = "0.2.0.dev0"
->>>>>>> 33d6798a
+version = "0.2.0"
 
 authors = [
     "Alexander Hess <alexander@webartifex.biz>",
